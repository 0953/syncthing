--- conflicted
+++ resolved
@@ -109,15 +109,6 @@
 	}
 }
 
-<<<<<<< HEAD
-func (f *folder) IgnoresUpdated() {
-	if f.FSWatcherEnabled {
-		f.watchCancel()
-		f.Scan(nil)
-		f.startWatcher()
-	}
-	f.IndexUpdated()
-=======
 func (f *folder) restartWatcher() {
 	f.watchCancel()
 	f.startWatcher()
@@ -132,5 +123,4 @@
 		// channel. The channel is 1-buffered, so one notification will be
 		// queued to ensure we recheck after the pull.
 	}
->>>>>>> 633bcf3d
 }