// Copyright (C) 2014 The Syncthing Authors.
//
// This Source Code Form is subject to the terms of the Mozilla Public
// License, v. 2.0. If a copy of the MPL was not distributed with this file,
// You can obtain one at https://mozilla.org/MPL/2.0/.

package model

import (
	"errors"
	"fmt"
	"math/rand"
	"path/filepath"
	"runtime"
	"sort"
	"strings"
	"time"

	"github.com/syncthing/syncthing/lib/config"
	"github.com/syncthing/syncthing/lib/db"
	"github.com/syncthing/syncthing/lib/events"
	"github.com/syncthing/syncthing/lib/fs"
	"github.com/syncthing/syncthing/lib/fswatcher"
	"github.com/syncthing/syncthing/lib/ignore"
	"github.com/syncthing/syncthing/lib/osutil"
	"github.com/syncthing/syncthing/lib/protocol"
	"github.com/syncthing/syncthing/lib/scanner"
	"github.com/syncthing/syncthing/lib/sync"
	"github.com/syncthing/syncthing/lib/versioner"
	"github.com/syncthing/syncthing/lib/weakhash"
)

func init() {
	folderFactories[config.FolderTypeSendReceive] = newSendReceiveFolder
}

// A pullBlockState is passed to the puller routine for each block that needs
// to be fetched.
type pullBlockState struct {
	*sharedPullerState
	block protocol.BlockInfo
}

// A copyBlocksState is passed to copy routine if the file has blocks to be
// copied.
type copyBlocksState struct {
	*sharedPullerState
	blocks []protocol.BlockInfo
	have   int
}

// Which filemode bits to preserve
const retainBits = fs.ModeSetgid | fs.ModeSetuid | fs.ModeSticky

var (
	activity               = newDeviceActivity()
	errNoDevice            = errors.New("peers who had this file went away, or the file has changed while syncing. will retry later")
	errSymlinksUnsupported = errors.New("symlinks not supported")
)

const (
	dbUpdateHandleDir = iota
	dbUpdateDeleteDir
	dbUpdateHandleFile
	dbUpdateDeleteFile
	dbUpdateShortcutFile
	dbUpdateHandleSymlink
)

const (
	defaultCopiers     = 2
	defaultPullers     = 64
	defaultPullerSleep = 10 * time.Second
	defaultPullerPause = 60 * time.Second
)

type dbUpdateJob struct {
	file    protocol.FileInfo
	jobType int
}

type sendReceiveFolder struct {
	folder

	fs        fs.Filesystem
	versioner versioner.Versioner
	sleep     time.Duration
	pause     time.Duration

	queue       *jobQueue
	dbUpdates   chan dbUpdateJob
	pullTimer   *time.Timer
	remoteIndex chan struct{} // An index update was received, we should re-evaluate needs

	errors    map[string]string // path -> error string
	errorsMut sync.Mutex
}

<<<<<<< HEAD
func newSendReceiveFolder(model *Model, cfg config.FolderConfiguration, ver versioner.Versioner, mtimeFS *fs.MtimeFS, fsWatcher fswatcher.Service) service {
=======
func newSendReceiveFolder(model *Model, cfg config.FolderConfiguration, ver versioner.Versioner, fs fs.Filesystem) service {
	ctx, cancel := context.WithCancel(context.Background())

>>>>>>> 3d8b4a42
	f := &sendReceiveFolder{
		folder: newFolder(model, cfg, fsWatcher),

		fs:        fs,
		versioner: ver,

		queue:       newJobQueue(),
		pullTimer:   time.NewTimer(time.Second),
		remoteIndex: make(chan struct{}, 1), // This needs to be 1-buffered so that we queue a notification if we're busy doing a pull when it comes.

		errorsMut: sync.NewMutex(),
	}

	f.configureCopiersAndPullers()

	return f
}

func (f *sendReceiveFolder) configureCopiersAndPullers() {
	if f.Copiers == 0 {
		f.Copiers = defaultCopiers
	}
	if f.Pullers == 0 {
		f.Pullers = defaultPullers
	}

	if f.PullerPauseS == 0 {
		f.pause = defaultPullerPause
	} else {
		f.pause = time.Duration(f.PullerPauseS) * time.Second
	}

	if f.PullerSleepS == 0 {
		f.sleep = defaultPullerSleep
	} else {
		f.sleep = time.Duration(f.PullerSleepS) * time.Second
	}
}

// Helper function to check whether either the ignorePerm flag has been
// set on the local host or the FlagNoPermBits has been set on the file/dir
// which is being pulled.
func (f *sendReceiveFolder) ignorePermissions(file protocol.FileInfo) bool {
	return f.IgnorePerms || file.NoPermissions
}

// Serve will run scans and pulls. It will return when Stop()ed or on a
// critical error.
func (f *sendReceiveFolder) Serve() {
	l.Debugln(f, "starting")
	defer l.Debugln(f, "exiting")

	defer func() {
		f.pullTimer.Stop()
		f.scan.timer.Stop()
		// TODO: Should there be an actual FolderStopped state?
		f.setState(FolderIdle)
	}()

	var prevSec int64
	var prevIgnoreHash string

	for {
		select {
		case <-f.ctx.Done():
			return

		case <-f.remoteIndex:
			prevSec = 0
			f.pullTimer.Reset(0)
			l.Debugln(f, "remote index updated, rescheduling pull")

		case <-f.pullTimer.C:
			select {
			case <-f.initialScanFinished:
			default:
				// We don't start pulling files until a scan has been completed.
				l.Debugln(f, "skip (initial)")
				f.pullTimer.Reset(f.sleep)
				continue
			}

			f.model.fmut.RLock()
			curIgnores := f.model.folderIgnores[f.folderID]
			f.model.fmut.RUnlock()

			if newHash := curIgnores.Hash(); newHash != prevIgnoreHash {
				// The ignore patterns have changed. We need to re-evaluate if
				// there are files we need now that were ignored before.
				l.Debugln(f, "ignore patterns have changed, resetting prevVer")
				prevSec = 0
				prevIgnoreHash = newHash
			}

			// RemoteSequence() is a fast call, doesn't touch the database.
			curSeq, ok := f.model.RemoteSequence(f.folderID)
			if !ok || curSeq == prevSec {
				l.Debugln(f, "skip (curSeq == prevSeq)", prevSec, ok)
				f.pullTimer.Reset(f.sleep)
				continue
			}

			if err := f.model.CheckFolderHealth(f.folderID); err != nil {
				l.Infoln("Skipping pull of", f.Description(), "due to folder error:", err)
				f.pullTimer.Reset(f.sleep)
				continue
			}

			l.Debugln(f, "pulling", prevSec, curSeq)

			f.setState(FolderSyncing)
			f.clearErrors()
			tries := 0

			for {
				tries++

				changed := f.pullerIteration(curIgnores)
				l.Debugln(f, "changed", changed)

				if changed == 0 {
					// No files were changed by the puller, so we are in
					// sync. Remember the local version number and
					// schedule a resync a little bit into the future.

					if lv, ok := f.model.RemoteSequence(f.folderID); ok && lv < curSeq {
						// There's a corner case where the device we needed
						// files from disconnected during the puller
						// iteration. The files will have been removed from
						// the index, so we've concluded that we don't need
						// them, but at the same time we have the local
						// version that includes those files in curVer. So we
						// catch the case that sequence might have
						// decreased here.
						l.Debugln(f, "adjusting curVer", lv)
						curSeq = lv
					}
					prevSec = curSeq
					l.Debugln(f, "next pull in", f.sleep)
					f.pullTimer.Reset(f.sleep)
					break
				}

				if tries > 10 {
					// We've tried a bunch of times to get in sync, but
					// we're not making it. Probably there are write
					// errors preventing us. Flag this with a warning and
					// wait a bit longer before retrying.
					l.Infof("Folder %q isn't making progress. Pausing puller for %v.", f.folderID, f.pause)
					l.Debugln(f, "next pull in", f.pause)

					if folderErrors := f.currentErrors(); len(folderErrors) > 0 {
						events.Default.Log(events.FolderErrors, map[string]interface{}{
							"folder": f.folderID,
							"errors": folderErrors,
						})
					}

					f.pullTimer.Reset(f.pause)
					break
				}
			}
			f.setState(FolderIdle)

		// The reason for running the scanner from within the puller is that
		// this is the easiest way to make sure we are not doing both at the
		// same time.
		case <-f.scan.timer.C:
			l.Debugln(f, "Scanning subdirectories")
			err := f.scanSubdirs(nil)
			f.scan.Reschedule()
			select {
			case <-f.initialScanFinished:
			default:
				close(f.initialScanFinished)
				status := "Completed"
				if err != nil {
					status = "Failed"
				}
				l.Infoln(status, "initial scan (rw) of", f.Description())
			}

		case req := <-f.scan.now:
			req.err <- f.scanSubdirs(req.subdirs)

		case next := <-f.scan.delay:
			f.scan.timer.Reset(next)

		case fsEvents := <-f.fsWatcherChan:
			l.Debugln(f, "filesystem notification rescan")
			f.scanSubdirs(fsEvents)
		}
	}
}

func (f *sendReceiveFolder) IndexUpdated() {
	select {
	case f.remoteIndex <- struct{}{}:
	default:
		// We might be busy doing a pull and thus not reading from this
		// channel. The channel is 1-buffered, so one notification will be
		// queued to ensure we recheck after the pull, but beyond that we must
		// make sure to not block index receiving.
	}
}

func (f *sendReceiveFolder) String() string {
	return fmt.Sprintf("sendReceiveFolder/%s@%p", f.folderID, f)
}

// pullerIteration runs a single puller iteration for the given folder and
// returns the number items that should have been synced (even those that
// might have failed). One puller iteration handles all files currently
// flagged as needed in the folder.
func (f *sendReceiveFolder) pullerIteration(ignores *ignore.Matcher) int {
	pullChan := make(chan pullBlockState)
	copyChan := make(chan copyBlocksState)
	finisherChan := make(chan *sharedPullerState)

	updateWg := sync.NewWaitGroup()
	copyWg := sync.NewWaitGroup()
	pullWg := sync.NewWaitGroup()
	doneWg := sync.NewWaitGroup()

	l.Debugln(f, "c", f.Copiers, "p", f.Pullers)

	f.dbUpdates = make(chan dbUpdateJob)
	updateWg.Add(1)
	go func() {
		// dbUpdaterRoutine finishes when f.dbUpdates is closed
		f.dbUpdaterRoutine()
		updateWg.Done()
	}()

	for i := 0; i < f.Copiers; i++ {
		copyWg.Add(1)
		go func() {
			// copierRoutine finishes when copyChan is closed
			f.copierRoutine(copyChan, pullChan, finisherChan)
			copyWg.Done()
		}()
	}

	for i := 0; i < f.Pullers; i++ {
		pullWg.Add(1)
		go func() {
			// pullerRoutine finishes when pullChan is closed
			f.pullerRoutine(pullChan, finisherChan)
			pullWg.Done()
		}()
	}

	doneWg.Add(1)
	// finisherRoutine finishes when finisherChan is closed
	go func() {
		f.finisherRoutine(finisherChan)
		doneWg.Done()
	}()

	f.model.fmut.RLock()
	folderFiles := f.model.folderFiles[f.folderID]
	f.model.fmut.RUnlock()

	changed := 0
	var processDirectly []protocol.FileInfo

	// Iterate the list of items that we need and sort them into piles.
	// Regular files to pull goes into the file queue, everything else
	// (directories, symlinks and deletes) goes into the "process directly"
	// pile.

	folderFiles.WithNeed(protocol.LocalDeviceID, func(intf db.FileIntf) bool {
		if shouldIgnore(intf, ignores, f.IgnoreDelete) {
			return true
		}

		if err := fileValid(intf); err != nil {
			// The file isn't valid so we can't process it. Pretend that we
			// tried and set the error for the file.
			f.newError(intf.FileName(), err)
			changed++
			return true
		}

		file := intf.(protocol.FileInfo)

		switch {
		case file.IsDeleted():
			processDirectly = append(processDirectly, file)
			changed++

		case file.Type == protocol.FileInfoTypeFile:
			// Queue files for processing after directories and symlinks, if
			// it has availability.

			devices := folderFiles.Availability(file.Name)
			for _, dev := range devices {
				if f.model.ConnectedTo(dev) {
					f.queue.Push(file.Name, file.Size, file.ModTime())
					changed++
					break
				}
			}

		default:
			// Directories, symlinks
			processDirectly = append(processDirectly, file)
			changed++
		}

		return true
	})

	// Sort the "process directly" pile by number of path components. This
	// ensures that we handle parents before children.

	sort.Sort(byComponentCount(processDirectly))

	// Process the list.

	fileDeletions := map[string]protocol.FileInfo{}
	dirDeletions := []protocol.FileInfo{}
	buckets := map[string][]protocol.FileInfo{}

	for _, fi := range processDirectly {
		// Verify that the thing we are handling lives inside a directory,
		// and not a symlink or empty space.
		if err := osutil.TraversesSymlink(f.fs, filepath.Dir(fi.Name)); err != nil {
			f.newError(fi.Name, err)
			continue
		}

		switch {
		case fi.IsDeleted():
			// A deleted file, directory or symlink
			if fi.IsDirectory() {
				// Perform directory deletions at the end, as we may have
				// files to delete inside them before we get to that point.
				dirDeletions = append(dirDeletions, fi)
			} else {
				fileDeletions[fi.Name] = fi
				df, ok := f.model.CurrentFolderFile(f.folderID, fi.Name)
				// Local file can be already deleted, but with a lower version
				// number, hence the deletion coming in again as part of
				// WithNeed, furthermore, the file can simply be of the wrong
				// type if we haven't yet managed to pull it.
				if ok && !df.IsDeleted() && !df.IsSymlink() && !df.IsDirectory() {
					// Put files into buckets per first hash
					key := string(df.Blocks[0].Hash)
					buckets[key] = append(buckets[key], df)
				}
			}

		case fi.IsDirectory() && !fi.IsSymlink():
			l.Debugln("Handling directory", fi.Name)
			f.handleDir(fi)

		case fi.IsSymlink():
			l.Debugln("Handling symlink", fi.Name)
			f.handleSymlink(fi)

		default:
			l.Warnln(fi)
			panic("unhandleable item type, can't happen")
		}
	}

	// Now do the file queue. Reorder it according to configuration.

	switch f.Order {
	case config.OrderRandom:
		f.queue.Shuffle()
	case config.OrderAlphabetic:
	// The queue is already in alphabetic order.
	case config.OrderSmallestFirst:
		f.queue.SortSmallestFirst()
	case config.OrderLargestFirst:
		f.queue.SortLargestFirst()
	case config.OrderOldestFirst:
		f.queue.SortOldestFirst()
	case config.OrderNewestFirst:
		f.queue.SortNewestFirst()
	}

	// Process the file queue.

nextFile:
	for {
		select {
		case <-f.ctx.Done():
			// Stop processing files if the puller has been told to stop.
			break nextFile
		default:
		}

		fileName, ok := f.queue.Pop()
		if !ok {
			break
		}

		fi, ok := f.model.CurrentGlobalFile(f.folderID, fileName)
		if !ok {
			// File is no longer in the index. Mark it as done and drop it.
			f.queue.Done(fileName)
			continue
		}

		if fi.IsDeleted() || fi.Type != protocol.FileInfoTypeFile {
			// The item has changed type or status in the index while we
			// were processing directories above.
			f.queue.Done(fileName)
			continue
		}

		// Verify that the thing we are handling lives inside a directory,
		// and not a symlink or empty space.
		if err := osutil.TraversesSymlink(f.fs, filepath.Dir(fi.Name)); err != nil {
			f.newError(fi.Name, err)
			continue
		}

		// Check our list of files to be removed for a match, in which case
		// we can just do a rename instead.
		key := string(fi.Blocks[0].Hash)
		for i, candidate := range buckets[key] {
			if scanner.BlocksEqual(candidate.Blocks, fi.Blocks) {
				// Remove the candidate from the bucket
				lidx := len(buckets[key]) - 1
				buckets[key][i] = buckets[key][lidx]
				buckets[key] = buckets[key][:lidx]

				// candidate is our current state of the file, where as the
				// desired state with the delete bit set is in the deletion
				// map.
				desired := fileDeletions[candidate.Name]
				// Remove the pending deletion (as we perform it by renaming)
				delete(fileDeletions, candidate.Name)

				f.renameFile(desired, fi)

				f.queue.Done(fileName)
				continue nextFile
			}
		}

		// Handle the file normally, by coping and pulling, etc.
		f.handleFile(fi, copyChan, finisherChan)
	}

	// Signal copy and puller routines that we are done with the in data for
	// this iteration. Wait for them to finish.
	close(copyChan)
	copyWg.Wait()
	close(pullChan)
	pullWg.Wait()

	// Signal the finisher chan that there will be no more input.
	close(finisherChan)

	// Wait for the finisherChan to finish.
	doneWg.Wait()

	for _, file := range fileDeletions {
		l.Debugln("Deleting file", file.Name)
		f.deleteFile(file)
	}

	for i := range dirDeletions {
		dir := dirDeletions[len(dirDeletions)-i-1]
		l.Debugln("Deleting dir", dir.Name)
		f.deleteDir(dir, ignores)
	}

	// Wait for db updates to complete
	close(f.dbUpdates)
	updateWg.Wait()

	return changed
}

// handleDir creates or updates the given directory
func (f *sendReceiveFolder) handleDir(file protocol.FileInfo) {
	// Used in the defer closure below, updated by the function body. Take
	// care not declare another err.
	var err error

	events.Default.Log(events.ItemStarted, map[string]string{
		"folder": f.folderID,
		"item":   file.Name,
		"type":   "dir",
		"action": "update",
	})

	defer func() {
		events.Default.Log(events.ItemFinished, map[string]interface{}{
			"folder": f.folderID,
			"item":   file.Name,
			"error":  events.Error(err),
			"type":   "dir",
			"action": "update",
		})
	}()

	mode := fs.FileMode(file.Permissions & 0777)
	if f.ignorePermissions(file) {
		mode = 0777
	}

	if shouldDebug() {
		curFile, _ := f.model.CurrentFolderFile(f.folderID, file.Name)
		l.Debugf("need dir\n\t%v\n\t%v", file, curFile)
	}

	info, err := f.fs.Lstat(file.Name)
	switch {
	// There is already something under that name, but it's a file/link.
	// Most likely a file/link is getting replaced with a directory.
	// Remove the file/link and fall through to directory creation.
	case err == nil && (!info.IsDir() || info.IsSymlink()):
		err = osutil.InWritableDir(f.fs.Remove, f.fs, file.Name)
		if err != nil {
			l.Infof("Puller (folder %q, dir %q): %v", f.folderID, file.Name, err)
			f.newError(file.Name, err)
			return
		}
		fallthrough
	// The directory doesn't exist, so we create it with the right
	// mode bits from the start.
	case err != nil && fs.IsNotExist(err):
		// We declare a function that acts on only the path name, so
		// we can pass it to InWritableDir. We use a regular Mkdir and
		// not MkdirAll because the parent should already exist.
		mkdir := func(path string) error {
			err = f.fs.Mkdir(path, mode)
			if err != nil || f.ignorePermissions(file) {
				return err
			}

			// Stat the directory so we can check its permissions.
			info, err := f.fs.Lstat(path)
			if err != nil {
				return err
			}

			// Mask for the bits we want to preserve and add them in to the
			// directories permissions.
			return f.fs.Chmod(path, mode|(info.Mode()&retainBits))
		}

		if err = osutil.InWritableDir(mkdir, f.fs, file.Name); err == nil {
			f.dbUpdates <- dbUpdateJob{file, dbUpdateHandleDir}
		} else {
			l.Infof("Puller (folder %q, dir %q): %v", f.folderID, file.Name, err)
			f.newError(file.Name, err)
		}
		return
	// Weird error when stat()'ing the dir. Probably won't work to do
	// anything else with it if we can't even stat() it.
	case err != nil:
		l.Infof("Puller (folder %q, dir %q): %v", f.folderID, file.Name, err)
		f.newError(file.Name, err)
		return
	}

	// The directory already exists, so we just correct the mode bits. (We
	// don't handle modification times on directories, because that sucks...)
	// It's OK to change mode bits on stuff within non-writable directories.
	if f.ignorePermissions(file) {
		f.dbUpdates <- dbUpdateJob{file, dbUpdateHandleDir}
	} else if err := f.fs.Chmod(file.Name, mode|(fs.FileMode(info.Mode())&retainBits)); err == nil {
		f.dbUpdates <- dbUpdateJob{file, dbUpdateHandleDir}
	} else {
		l.Infof("Puller (folder %q, dir %q): %v", f.folderID, file.Name, err)
		f.newError(file.Name, err)
	}
}

// handleSymlink creates or updates the given symlink
func (f *sendReceiveFolder) handleSymlink(file protocol.FileInfo) {
	// Used in the defer closure below, updated by the function body. Take
	// care not declare another err.
	var err error

	events.Default.Log(events.ItemStarted, map[string]string{
		"folder": f.folderID,
		"item":   file.Name,
		"type":   "symlink",
		"action": "update",
	})

	defer func() {
		events.Default.Log(events.ItemFinished, map[string]interface{}{
			"folder": f.folderID,
			"item":   file.Name,
			"error":  events.Error(err),
			"type":   "symlink",
			"action": "update",
		})
	}()

	if shouldDebug() {
		curFile, _ := f.model.CurrentFolderFile(f.folderID, file.Name)
		l.Debugf("need symlink\n\t%v\n\t%v", file, curFile)
	}

	if len(file.SymlinkTarget) == 0 {
		// Index entry from a Syncthing predating the support for including
		// the link target in the index entry. We log this as an error.
		err = errors.New("incompatible symlink entry; rescan with newer Syncthing on source")
		l.Infof("Puller (folder %q, dir %q): %v", f.folderID, file.Name, err)
		f.newError(file.Name, err)
		return
	}

	if _, err = f.fs.Lstat(file.Name); err == nil {
		// There is already something under that name. Remove it to replace
		// with the symlink. This also handles the "change symlink type"
		// path.
		err = osutil.InWritableDir(f.fs.Remove, f.fs, file.Name)
		if err != nil {
			l.Infof("Puller (folder %q, dir %q): %v", f.folderID, file.Name, err)
			f.newError(file.Name, err)
			return
		}
	}

	// We declare a function that acts on only the path name, so
	// we can pass it to InWritableDir.
	createLink := func(path string) error {
		return f.fs.CreateSymlink(file.SymlinkTarget, path)
	}

	if err = osutil.InWritableDir(createLink, f.fs, file.Name); err == nil {
		f.dbUpdates <- dbUpdateJob{file, dbUpdateHandleSymlink}
	} else {
		l.Infof("Puller (folder %q, dir %q): %v", f.folderID, file.Name, err)
		f.newError(file.Name, err)
	}
}

// deleteDir attempts to delete the given directory
func (f *sendReceiveFolder) deleteDir(file protocol.FileInfo, matcher *ignore.Matcher) {
	// Used in the defer closure below, updated by the function body. Take
	// care not declare another err.
	var err error

	events.Default.Log(events.ItemStarted, map[string]string{
		"folder": f.folderID,
		"item":   file.Name,
		"type":   "dir",
		"action": "delete",
	})

	defer func() {
		events.Default.Log(events.ItemFinished, map[string]interface{}{
			"folder": f.folderID,
			"item":   file.Name,
			"error":  events.Error(err),
			"type":   "dir",
			"action": "delete",
		})
	}()

	// Delete any temporary files lying around in the directory

	files, _ := f.fs.DirNames(file.Name)
	for _, dirFile := range files {
		fullDirFile := filepath.Join(file.Name, dirFile)
		if ignore.IsTemporary(dirFile) || (matcher != nil && matcher.Match(fullDirFile).IsDeletable()) {
			f.fs.RemoveAll(fullDirFile)
		}
	}

	err = osutil.InWritableDir(f.fs.Remove, f.fs, file.Name)
	if err == nil || fs.IsNotExist(err) {
		// It was removed or it doesn't exist to start with
		f.dbUpdates <- dbUpdateJob{file, dbUpdateDeleteDir}
	} else if _, serr := f.fs.Lstat(file.Name); serr != nil && !fs.IsPermission(serr) {
		// We get an error just looking at the directory, and it's not a
		// permission problem. Lets assume the error is in fact some variant
		// of "file does not exist" (possibly expressed as some parent being a
		// file and not a directory etc) and that the delete is handled.
		f.dbUpdates <- dbUpdateJob{file, dbUpdateDeleteDir}
	} else {
		l.Infof("Puller (folder %q, dir %q): delete: %v", f.folderID, file.Name, err)
		f.newError(file.Name, err)
	}
}

// deleteFile attempts to delete the given file
func (f *sendReceiveFolder) deleteFile(file protocol.FileInfo) {
	// Used in the defer closure below, updated by the function body. Take
	// care not declare another err.
	var err error

	events.Default.Log(events.ItemStarted, map[string]string{
		"folder": f.folderID,
		"item":   file.Name,
		"type":   "file",
		"action": "delete",
	})

	defer func() {
		events.Default.Log(events.ItemFinished, map[string]interface{}{
			"folder": f.folderID,
			"item":   file.Name,
			"error":  events.Error(err),
			"type":   "file",
			"action": "delete",
		})
	}()

	cur, ok := f.model.CurrentFolderFile(f.folderID, file.Name)
	if ok && f.inConflict(cur.Version, file.Version) {
		// There is a conflict here. Move the file to a conflict copy instead
		// of deleting. Also merge with the version vector we had, to indicate
		// we have resolved the conflict.
		file.Version = file.Version.Merge(cur.Version)
		err = osutil.InWritableDir(func(name string) error {
			return f.moveForConflict(name, file.ModifiedBy.String())
		}, f.fs, file.Name)
	} else if f.versioner != nil && !cur.IsSymlink() {
		err = osutil.InWritableDir(f.versioner.Archive, f.fs, file.Name)
	} else {
		err = osutil.InWritableDir(f.fs.Remove, f.fs, file.Name)
	}

	if err == nil || fs.IsNotExist(err) {
		// It was removed or it doesn't exist to start with
		f.dbUpdates <- dbUpdateJob{file, dbUpdateDeleteFile}
	} else if _, serr := f.fs.Lstat(file.Name); serr != nil && !fs.IsPermission(serr) {
		// We get an error just looking at the file, and it's not a permission
		// problem. Lets assume the error is in fact some variant of "file
		// does not exist" (possibly expressed as some parent being a file and
		// not a directory etc) and that the delete is handled.
		f.dbUpdates <- dbUpdateJob{file, dbUpdateDeleteFile}
	} else {
		l.Infof("Puller (folder %q, file %q): delete: %v", f.folderID, file.Name, err)
		f.newError(file.Name, err)
	}
}

// renameFile attempts to rename an existing file to a destination
// and set the right attributes on it.
func (f *sendReceiveFolder) renameFile(source, target protocol.FileInfo) {
	// Used in the defer closure below, updated by the function body. Take
	// care not declare another err.
	var err error

	events.Default.Log(events.ItemStarted, map[string]string{
		"folder": f.folderID,
		"item":   source.Name,
		"type":   "file",
		"action": "delete",
	})
	events.Default.Log(events.ItemStarted, map[string]string{
		"folder": f.folderID,
		"item":   target.Name,
		"type":   "file",
		"action": "update",
	})

	defer func() {
		events.Default.Log(events.ItemFinished, map[string]interface{}{
			"folder": f.folderID,
			"item":   source.Name,
			"error":  events.Error(err),
			"type":   "file",
			"action": "delete",
		})
		events.Default.Log(events.ItemFinished, map[string]interface{}{
			"folder": f.folderID,
			"item":   target.Name,
			"error":  events.Error(err),
			"type":   "file",
			"action": "update",
		})
	}()

	l.Debugln(f, "taking rename shortcut", source.Name, "->", target.Name)

	if f.versioner != nil {
		err = osutil.Copy(f.fs, source.Name, target.Name)
		if err == nil {
			err = osutil.InWritableDir(f.versioner.Archive, f.fs, source.Name)
		}
	} else {
		err = osutil.TryRename(f.fs, source.Name, target.Name)
	}

	if err == nil {
		// The file was renamed, so we have handled both the necessary delete
		// of the source and the creation of the target. Fix-up the metadata,
		// and update the local index of the target file.

		f.dbUpdates <- dbUpdateJob{source, dbUpdateDeleteFile}

		err = f.shortcutFile(target)
		if err != nil {
			l.Infof("Puller (folder %q, file %q): rename from %q metadata: %v", f.folderID, target.Name, source.Name, err)
			f.newError(target.Name, err)
			return
		}

		f.dbUpdates <- dbUpdateJob{target, dbUpdateHandleFile}
	} else {
		// We failed the rename so we have a source file that we still need to
		// get rid of. Attempt to delete it instead so that we make *some*
		// progress. The target is unhandled.

		err = osutil.InWritableDir(f.fs.Remove, f.fs, source.Name)
		if err != nil {
			l.Infof("Puller (folder %q, file %q): delete %q after failed rename: %v", f.folderID, target.Name, source.Name, err)
			f.newError(target.Name, err)
			return
		}

		f.dbUpdates <- dbUpdateJob{source, dbUpdateDeleteFile}
	}
}

// This is the flow of data and events here, I think...
//
// +-----------------------+
// |                       | - - - - > ItemStarted
// |      handleFile       | - - - - > ItemFinished (on shortcuts)
// |                       |
// +-----------------------+
//             |
//             | copyChan (copyBlocksState; unless shortcut taken)
//             |
//             |    +-----------------------+
//             |    | +-----------------------+
//             +--->| |                       |
//                  | |     copierRoutine     |
//                  +-|                       |
//                    +-----------------------+
//                                |
//                                | pullChan (sharedPullerState)
//                                |
//                                |   +-----------------------+
//                                |   | +-----------------------+
//                                +-->| |                       |
//                                    | |     pullerRoutine     |
//                                    +-|                       |
//                                      +-----------------------+
//                                                  |
//                                                  | finisherChan (sharedPullerState)
//                                                  |
//                                                  |   +-----------------------+
//                                                  |   |                       |
//                                                  +-->|    finisherRoutine    | - - - - > ItemFinished
//                                                      |                       |
//                                                      +-----------------------+

// handleFile queues the copies and pulls as necessary for a single new or
// changed file.
func (f *sendReceiveFolder) handleFile(file protocol.FileInfo, copyChan chan<- copyBlocksState, finisherChan chan<- *sharedPullerState) {
	curFile, hasCurFile := f.model.CurrentFolderFile(f.folderID, file.Name)

	have, need := scanner.BlockDiff(curFile.Blocks, file.Blocks)

	if hasCurFile && len(need) == 0 {
		// We are supposed to copy the entire file, and then fetch nothing. We
		// are only updating metadata, so we don't actually *need* to make the
		// copy.
		l.Debugln(f, "taking shortcut on", file.Name)

		events.Default.Log(events.ItemStarted, map[string]string{
			"folder": f.folderID,
			"item":   file.Name,
			"type":   "file",
			"action": "metadata",
		})

		f.queue.Done(file.Name)

		err := f.shortcutFile(file)
		events.Default.Log(events.ItemFinished, map[string]interface{}{
			"folder": f.folderID,
			"item":   file.Name,
			"error":  events.Error(err),
			"type":   "file",
			"action": "metadata",
		})

		if err != nil {
			l.Infoln("Puller: shortcut:", err)
			f.newError(file.Name, err)
		} else {
			f.dbUpdates <- dbUpdateJob{file, dbUpdateShortcutFile}
		}

		return
	}

	tempName := ignore.TempName(file.Name)

	if hasCurFile && !curFile.IsDirectory() && !curFile.IsSymlink() {
		// Check that the file on disk is what we expect it to be according to
		// the database. If there's a mismatch here, there might be local
		// changes that we don't know about yet and we should scan before
		// touching the file. If we can't stat the file we'll just pull it.
		if info, err := f.fs.Lstat(file.Name); err == nil {
			if !info.ModTime().Equal(curFile.ModTime()) || info.Size() != curFile.Size {
				l.Debugln("file modified but not rescanned; not pulling:", file.Name)
				// Scan() is synchronous (i.e. blocks until the scan is
				// completed and returns an error), but a scan can't happen
				// while we're in the puller routine. Request the scan in the
				// background and it'll be handled when the current pulling
				// sweep is complete. As we do retries, we'll queue the scan
				// for this file up to ten times, but the last nine of those
				// scans will be cheap...
				go f.Scan([]string{file.Name})
				return
			}
		}
	}

	scanner.PopulateOffsets(file.Blocks)

	var blocks []protocol.BlockInfo
	var blocksSize int64
	var reused []int32

	// Check for an old temporary file which might have some blocks we could
	// reuse.
	tempBlocks, err := scanner.HashFile(f.ctx, f.fs, tempName, protocol.BlockSize, nil, false)
	if err == nil {
		// Check for any reusable blocks in the temp file
		tempCopyBlocks, _ := scanner.BlockDiff(tempBlocks, file.Blocks)

		// block.String() returns a string unique to the block
		existingBlocks := make(map[string]struct{}, len(tempCopyBlocks))
		for _, block := range tempCopyBlocks {
			existingBlocks[block.String()] = struct{}{}
		}

		// Since the blocks are already there, we don't need to get them.
		for i, block := range file.Blocks {
			_, ok := existingBlocks[block.String()]
			if !ok {
				blocks = append(blocks, block)
				blocksSize += int64(block.Size)
			} else {
				reused = append(reused, int32(i))
			}
		}

		// The sharedpullerstate will know which flags to use when opening the
		// temp file depending if we are reusing any blocks or not.
		if len(reused) == 0 {
			// Otherwise, discard the file ourselves in order for the
			// sharedpuller not to panic when it fails to exclusively create a
			// file which already exists
			osutil.InWritableDir(f.fs.Remove, f.fs, tempName)
		}
	} else {
		// Copy the blocks, as we don't want to shuffle them on the FileInfo
		blocks = append(blocks, file.Blocks...)
		blocksSize = file.Size
	}

	if f.MinDiskFree.BaseValue() > 0 {
		if usage, err := f.fs.Usage("."); err == nil && usage.Free < blocksSize {
			l.Warnf(`Folder "%s": insufficient disk space in %s for %s: have %.2f MiB, need %.2f MiB`, f.folderID, f.fs.URI(), file.Name, float64(usage.Free)/1024/1024, float64(blocksSize)/1024/1024)
			f.newError(file.Name, errors.New("insufficient space"))
			return
		}
	}

	// Shuffle the blocks
	for i := range blocks {
		j := rand.Intn(i + 1)
		blocks[i], blocks[j] = blocks[j], blocks[i]
	}

	events.Default.Log(events.ItemStarted, map[string]string{
		"folder": f.folderID,
		"item":   file.Name,
		"type":   "file",
		"action": "update",
	})

	s := sharedPullerState{
		file:             file,
		fs:               f.fs,
		folder:           f.folderID,
		tempName:         tempName,
		realName:         file.Name,
		copyTotal:        len(blocks),
		copyNeeded:       len(blocks),
		reused:           len(reused),
		updated:          time.Now(),
		available:        reused,
		availableUpdated: time.Now(),
		ignorePerms:      f.ignorePermissions(file),
		version:          curFile.Version,
		mut:              sync.NewRWMutex(),
		sparse:           !f.DisableSparseFiles,
		created:          time.Now(),
	}

	l.Debugf("%v need file %s; copy %d, reused %v", f, file.Name, len(blocks), len(reused))

	cs := copyBlocksState{
		sharedPullerState: &s,
		blocks:            blocks,
		have:              len(have),
	}
	copyChan <- cs
}

// shortcutFile sets file mode and modification time, when that's the only
// thing that has changed.
func (f *sendReceiveFolder) shortcutFile(file protocol.FileInfo) error {
	if !f.ignorePermissions(file) {
		if err := f.fs.Chmod(file.Name, fs.FileMode(file.Permissions&0777)); err != nil {
			l.Infof("Puller (folder %q, file %q): shortcut: chmod: %v", f.folderID, file.Name, err)
			f.newError(file.Name, err)
			return err
		}
	}

	f.fs.Chtimes(file.Name, file.ModTime(), file.ModTime()) // never fails

	// This may have been a conflict. We should merge the version vectors so
	// that our clock doesn't move backwards.
	if cur, ok := f.model.CurrentFolderFile(f.folderID, file.Name); ok {
		file.Version = file.Version.Merge(cur.Version)
	}

	return nil
}

// copierRoutine reads copierStates until the in channel closes and performs
// the relevant copies when possible, or passes it to the puller routine.
func (f *sendReceiveFolder) copierRoutine(in <-chan copyBlocksState, pullChan chan<- pullBlockState, out chan<- *sharedPullerState) {
	buf := make([]byte, protocol.BlockSize)

	for state := range in {
		dstFd, err := state.tempFile()
		if err != nil {
			// Nothing more to do for this failed file, since we couldn't create a temporary for it.
			out <- state.sharedPullerState
			continue
		}

		if f.model.progressEmitter != nil {
			f.model.progressEmitter.Register(state.sharedPullerState)
		}

		folderFilesystems := make(map[string]fs.Filesystem)
		var folders []string
		f.model.fmut.RLock()
		for folder, cfg := range f.model.folderCfgs {
			folderFilesystems[folder] = cfg.Filesystem()
			folders = append(folders, folder)
		}
		f.model.fmut.RUnlock()

		var file fs.File
		var weakHashFinder *weakhash.Finder

		if weakhash.Enabled {
			blocksPercentChanged := 0
			if tot := len(state.file.Blocks); tot > 0 {
				blocksPercentChanged = (tot - state.have) * 100 / tot
			}

			if blocksPercentChanged >= f.WeakHashThresholdPct {
				hashesToFind := make([]uint32, 0, len(state.blocks))
				for _, block := range state.blocks {
					if block.WeakHash != 0 {
						hashesToFind = append(hashesToFind, block.WeakHash)
					}
				}

				if len(hashesToFind) > 0 {
					file, err = f.fs.Open(state.file.Name)
					if err == nil {
						weakHashFinder, err = weakhash.NewFinder(file, protocol.BlockSize, hashesToFind)
						if err != nil {
							l.Debugln("weak hasher", err)
						}
					}
				} else {
					l.Debugf("not weak hashing %s. file did not contain any weak hashes", state.file.Name)
				}
			} else {
				l.Debugf("not weak hashing %s. not enough changed %.02f < %d", state.file.Name, blocksPercentChanged, f.WeakHashThresholdPct)
			}
		} else {
			l.Debugf("not weak hashing %s. weak hashing disabled", state.file.Name)
		}

		for _, block := range state.blocks {
			if !f.DisableSparseFiles && state.reused == 0 && block.IsEmpty() {
				// The block is a block of all zeroes, and we are not reusing
				// a temp file, so there is no need to do anything with it.
				// If we were reusing a temp file and had this block to copy,
				// it would be because the block in the temp file was *not* a
				// block of all zeroes, so then we should not skip it.

				// Pretend we copied it.
				state.copiedFromOrigin()
				continue
			}

			buf = buf[:int(block.Size)]

			found, err := weakHashFinder.Iterate(block.WeakHash, buf, func(offset int64) bool {
				if _, err := scanner.VerifyBuffer(buf, block); err != nil {
					return true
				}

				_, err = dstFd.WriteAt(buf, block.Offset)
				if err != nil {
					state.fail("dst write", err)

				}
				if offset == block.Offset {
					state.copiedFromOrigin()
				} else {
					state.copiedFromOriginShifted()
				}

				return false
			})
			if err != nil {
				l.Debugln("weak hasher iter", err)
			}

			if !found {
				found = f.model.finder.Iterate(folders, block.Hash, func(folder, path string, index int32) bool {
					fs := folderFilesystems[folder]
					fd, err := fs.Open(path)
					if err != nil {
						return false
					}

					_, err = fd.ReadAt(buf, protocol.BlockSize*int64(index))
					fd.Close()
					if err != nil {
						return false
					}

					hash, err := scanner.VerifyBuffer(buf, block)
					if err != nil {
						if hash != nil {
							l.Debugf("Finder block mismatch in %s:%s:%d expected %q got %q", folder, path, index, block.Hash, hash)
							err = f.model.finder.Fix(folder, path, index, block.Hash, hash)
							if err != nil {
								l.Warnln("finder fix:", err)
							}
						} else {
							l.Debugln("Finder failed to verify buffer", err)
						}
						return false
					}

					_, err = dstFd.WriteAt(buf, block.Offset)
					if err != nil {
						state.fail("dst write", err)
					}
					if path == state.file.Name {
						state.copiedFromOrigin()
					}
					return true
				})
			}

			if state.failed() != nil {
				break
			}

			if !found {
				state.pullStarted()
				ps := pullBlockState{
					sharedPullerState: state.sharedPullerState,
					block:             block,
				}
				pullChan <- ps
			} else {
				state.copyDone(block)
			}
		}
		if file != nil {
			// os.File used to return invalid argument if nil.
			// fs.File panics as it's an interface.
			file.Close()
		}

		out <- state.sharedPullerState
	}
}

func (f *sendReceiveFolder) pullerRoutine(in <-chan pullBlockState, out chan<- *sharedPullerState) {
	for state := range in {
		if state.failed() != nil {
			out <- state.sharedPullerState
			continue
		}

		// Get an fd to the temporary file. Technically we don't need it until
		// after fetching the block, but if we run into an error here there is
		// no point in issuing the request to the network.
		fd, err := state.tempFile()
		if err != nil {
			out <- state.sharedPullerState
			continue
		}

		if !f.DisableSparseFiles && state.reused == 0 && state.block.IsEmpty() {
			// There is no need to request a block of all zeroes. Pretend we
			// requested it and handled it correctly.
			state.pullDone(state.block)
			out <- state.sharedPullerState
			continue
		}

		var lastError error
		candidates := f.model.Availability(f.folderID, state.file.Name, state.file.Version, state.block)
		for {
			// Select the least busy device to pull the block from. If we found no
			// feasible device at all, fail the block (and in the long run, the
			// file).
			selected, found := activity.leastBusy(candidates)
			if !found {
				if lastError != nil {
					state.fail("pull", lastError)
				} else {
					state.fail("pull", errNoDevice)
				}
				break
			}

			candidates = removeAvailability(candidates, selected)

			// Fetch the block, while marking the selected device as in use so that
			// leastBusy can select another device when someone else asks.
			activity.using(selected)
			buf, lastError := f.model.requestGlobal(selected.ID, f.folderID, state.file.Name, state.block.Offset, int(state.block.Size), state.block.Hash, selected.FromTemporary)
			activity.done(selected)
			if lastError != nil {
				l.Debugln("request:", f.folderID, state.file.Name, state.block.Offset, state.block.Size, "returned error:", lastError)
				continue
			}

			// Verify that the received block matches the desired hash, if not
			// try pulling it from another device.
			_, lastError = scanner.VerifyBuffer(buf, state.block)
			if lastError != nil {
				l.Debugln("request:", f.folderID, state.file.Name, state.block.Offset, state.block.Size, "hash mismatch")
				continue
			}

			// Save the block data we got from the cluster
			_, err = fd.WriteAt(buf, state.block.Offset)
			if err != nil {
				state.fail("save", err)
			} else {
				state.pullDone(state.block)
			}
			break
		}
		out <- state.sharedPullerState
	}
}

func (f *sendReceiveFolder) performFinish(state *sharedPullerState) error {
	// Set the correct permission bits on the new file
	if !f.ignorePermissions(state.file) {
		if err := f.fs.Chmod(state.tempName, fs.FileMode(state.file.Permissions&0777)); err != nil {
			return err
		}
	}

	if stat, err := f.fs.Lstat(state.file.Name); err == nil {
		// There is an old file or directory already in place. We need to
		// handle that.

		switch {
		case stat.IsDir() || stat.IsSymlink():
			// It's a directory or a symlink. These are not versioned or
			// archived for conflicts, only removed (which of course fails for
			// non-empty directories).

			// TODO: This is the place where we want to remove temporary files
			// and future hard ignores before attempting a directory delete.
			// Should share code with f.deletDir().

			if err = osutil.InWritableDir(f.fs.Remove, f.fs, state.file.Name); err != nil {
				return err
			}

		case f.inConflict(state.version, state.file.Version):
			// The new file has been changed in conflict with the existing one. We
			// should file it away as a conflict instead of just removing or
			// archiving. Also merge with the version vector we had, to indicate
			// we have resolved the conflict.

			state.file.Version = state.file.Version.Merge(state.version)
			err = osutil.InWritableDir(func(name string) error {
				return f.moveForConflict(name, state.file.ModifiedBy.String())
			}, f.fs, state.file.Name)
			if err != nil {
				return err
			}

		case f.versioner != nil && !state.file.IsSymlink():
			// If we should use versioning, let the versioner archive the old
			// file before we replace it. Archiving a non-existent file is not
			// an error.

			if err = f.versioner.Archive(state.file.Name); err != nil {
				return err
			}
		}
	}

	// Replace the original content with the new one. If it didn't work,
	// leave the temp file in place for reuse.
	if err := osutil.TryRename(f.fs, state.tempName, state.file.Name); err != nil {
		return err
	}

	// Set the correct timestamp on the new file
	f.fs.Chtimes(state.file.Name, state.file.ModTime(), state.file.ModTime()) // never fails

	// Record the updated file in the index
	f.dbUpdates <- dbUpdateJob{state.file, dbUpdateHandleFile}
	return nil
}

func (f *sendReceiveFolder) finisherRoutine(in <-chan *sharedPullerState) {
	for state := range in {
		if closed, err := state.finalClose(); closed {
			l.Debugln(f, "closing", state.file.Name)

			f.queue.Done(state.file.Name)

			if err == nil {
				err = f.performFinish(state)
			}

			if err != nil {
				l.Infoln("Puller: final:", err)
				f.newError(state.file.Name, err)
			}
			events.Default.Log(events.ItemFinished, map[string]interface{}{
				"folder": f.folderID,
				"item":   state.file.Name,
				"error":  events.Error(err),
				"type":   "file",
				"action": "update",
			})

			if f.model.progressEmitter != nil {
				f.model.progressEmitter.Deregister(state)
			}
		}
	}
}

// Moves the given filename to the front of the job queue
func (f *sendReceiveFolder) BringToFront(filename string) {
	f.queue.BringToFront(filename)
}

func (f *sendReceiveFolder) Jobs() ([]string, []string) {
	return f.queue.Jobs()
}

// dbUpdaterRoutine aggregates db updates and commits them in batches no
// larger than 1000 items, and no more delayed than 2 seconds.
func (f *sendReceiveFolder) dbUpdaterRoutine() {
	const (
		maxBatchSize = 1000
		maxBatchTime = 2 * time.Second
	)

	batch := make([]dbUpdateJob, 0, maxBatchSize)
	files := make([]protocol.FileInfo, 0, maxBatchSize)
	tick := time.NewTicker(maxBatchTime)
	defer tick.Stop()

	changedDirs := make(map[string]struct{})

	handleBatch := func() {
		found := false
		var lastFile protocol.FileInfo

		for _, job := range batch {
			files = append(files, job.file)

			switch job.jobType {
			case dbUpdateHandleFile, dbUpdateShortcutFile:
				changedDirs[filepath.Dir(job.file.Name)] = struct{}{}
			case dbUpdateHandleDir:
				changedDirs[job.file.Name] = struct{}{}
			case dbUpdateHandleSymlink:
				// fsyncing symlinks is only supported by MacOS, ignore
			}

			if job.file.IsInvalid() || (job.file.IsDirectory() && !job.file.IsSymlink()) {
				continue
			}

			if job.jobType&(dbUpdateHandleFile|dbUpdateDeleteFile) == 0 {
				continue
			}

			found = true
			lastFile = job.file
		}

		// sync directories
		for dir := range changedDirs {
			delete(changedDirs, dir)
			fd, err := f.fs.Open(dir)
			if err != nil {
				l.Infof("fsync %q failed: %v", dir, err)
				continue
			}
			if err := fd.Sync(); err != nil {
				l.Infof("fsync %q failed: %v", dir, err)
			}
			fd.Close()
		}

		// All updates to file/folder objects that originated remotely
		// (across the network) use this call to updateLocals
		f.model.updateLocalsFromPulling(f.folderID, files)

		if found {
			f.model.receivedFile(f.folderID, lastFile)
		}

		batch = batch[:0]
		files = files[:0]
	}

loop:
	for {
		select {
		case job, ok := <-f.dbUpdates:
			if !ok {
				break loop
			}

			job.file.Sequence = 0
			batch = append(batch, job)

			if len(batch) == maxBatchSize {
				handleBatch()
			}

		case <-tick.C:
			if len(batch) > 0 {
				handleBatch()
			}
		}
	}

	if len(batch) > 0 {
		handleBatch()
	}
}

func (f *sendReceiveFolder) inConflict(current, replacement protocol.Vector) bool {
	if current.Concurrent(replacement) {
		// Obvious case
		return true
	}
	if replacement.Counter(f.model.shortID) > current.Counter(f.model.shortID) {
		// The replacement file contains a higher version for ourselves than
		// what we have. This isn't supposed to be possible, since it's only
		// we who can increment that counter. We take it as a sign that
		// something is wrong (our index may have been corrupted or removed)
		// and flag it as a conflict.
		return true
	}
	return false
}

func removeAvailability(availabilities []Availability, availability Availability) []Availability {
	for i := range availabilities {
		if availabilities[i] == availability {
			availabilities[i] = availabilities[len(availabilities)-1]
			return availabilities[:len(availabilities)-1]
		}
	}
	return availabilities
}

func (f *sendReceiveFolder) moveForConflict(name string, lastModBy string) error {
	if strings.Contains(filepath.Base(name), ".sync-conflict-") {
		l.Infoln("Conflict for", name, "which is already a conflict copy; not copying again.")
		if err := f.fs.Remove(name); err != nil && !fs.IsNotExist(err) {
			return err
		}
		return nil
	}

	if f.MaxConflicts == 0 {
		if err := f.fs.Remove(name); err != nil && !fs.IsNotExist(err) {
			return err
		}
		return nil
	}

	ext := filepath.Ext(name)
	withoutExt := name[:len(name)-len(ext)]
	newName := withoutExt + time.Now().Format(".sync-conflict-20060102-150405-") + lastModBy + ext
	err := f.fs.Rename(name, newName)
	if fs.IsNotExist(err) {
		// We were supposed to move a file away but it does not exist. Either
		// the user has already moved it away, or the conflict was between a
		// remote modification and a local delete. In either way it does not
		// matter, go ahead as if the move succeeded.
		err = nil
	}
	if f.MaxConflicts > -1 {
		matches, gerr := f.fs.Glob(withoutExt + ".sync-conflict-????????-??????*" + ext)
		if gerr == nil && len(matches) > f.MaxConflicts {
			sort.Sort(sort.Reverse(sort.StringSlice(matches)))
			for _, match := range matches[f.MaxConflicts:] {
				gerr = f.fs.Remove(match)
				if gerr != nil {
					l.Debugln(f, "removing extra conflict", gerr)
				}
			}
		} else if gerr != nil {
			l.Debugln(f, "globbing for conflicts", gerr)
		}
	}
	return err
}

func (f *sendReceiveFolder) newError(path string, err error) {
	f.errorsMut.Lock()
	defer f.errorsMut.Unlock()

	// We might get more than one error report for a file (i.e. error on
	// Write() followed by Close()); we keep the first error as that is
	// probably closer to the root cause.
	if _, ok := f.errors[path]; ok {
		return
	}

	f.errors[path] = err.Error()
}

func (f *sendReceiveFolder) clearErrors() {
	f.errorsMut.Lock()
	f.errors = make(map[string]string)
	f.errorsMut.Unlock()
}

func (f *sendReceiveFolder) currentErrors() []fileError {
	f.errorsMut.Lock()
	errors := make([]fileError, 0, len(f.errors))
	for path, err := range f.errors {
		errors = append(errors, fileError{path, err})
	}
	sort.Sort(fileErrorList(errors))
	f.errorsMut.Unlock()
	return errors
}

// A []fileError is sent as part of an event and will be JSON serialized.
type fileError struct {
	Path string `json:"path"`
	Err  string `json:"error"`
}

type fileErrorList []fileError

func (l fileErrorList) Len() int {
	return len(l)
}

func (l fileErrorList) Less(a, b int) bool {
	return l[a].Path < l[b].Path
}

func (l fileErrorList) Swap(a, b int) {
	l[a], l[b] = l[b], l[a]
}

// fileValid returns nil when the file is valid for processing, or an error if it's not
func fileValid(file db.FileIntf) error {
	switch {
	case file.IsDeleted():
		// We don't care about file validity if we're not supposed to have it
		return nil

	case runtime.GOOS == "windows" && file.IsSymlink():
		return errSymlinksUnsupported

	case runtime.GOOS == "windows" && windowsInvalidFilename(file.FileName()):
		return fs.ErrInvalidFilename
	}

	return nil
}

var windowsDisallowedCharacters = string([]rune{
	'<', '>', ':', '"', '|', '?', '*',
	0, 1, 2, 3, 4, 5, 6, 7, 8, 9, 10,
	11, 12, 13, 14, 15, 16, 17, 18, 19, 20,
	21, 22, 23, 24, 25, 26, 27, 28, 29, 30,
	31,
})

func windowsInvalidFilename(name string) bool {
	// None of the path components should end in space
	for _, part := range strings.Split(name, `\`) {
		if len(part) == 0 {
			continue
		}
		if part[len(part)-1] == ' ' {
			// Names ending in space are not valid.
			return true
		}
	}

	// The path must not contain any disallowed characters
	return strings.ContainsAny(name, windowsDisallowedCharacters)
}

// byComponentCount sorts by the number of path components in Name, that is
// "x/y" sorts before "foo/bar/baz".
type byComponentCount []protocol.FileInfo

func (l byComponentCount) Len() int {
	return len(l)
}

func (l byComponentCount) Less(a, b int) bool {
	return componentCount(l[a].Name) < componentCount(l[b].Name)
}

func (l byComponentCount) Swap(a, b int) {
	l[a], l[b] = l[b], l[a]
}

func componentCount(name string) int {
	count := 0
	for _, codepoint := range name {
		if codepoint == fs.PathSeparator {
			count++
		}
	}
	return count
}<|MERGE_RESOLUTION|>--- conflicted
+++ resolved
@@ -96,13 +96,7 @@
 	errorsMut sync.Mutex
 }
 
-<<<<<<< HEAD
-func newSendReceiveFolder(model *Model, cfg config.FolderConfiguration, ver versioner.Versioner, mtimeFS *fs.MtimeFS, fsWatcher fswatcher.Service) service {
-=======
-func newSendReceiveFolder(model *Model, cfg config.FolderConfiguration, ver versioner.Versioner, fs fs.Filesystem) service {
-	ctx, cancel := context.WithCancel(context.Background())
-
->>>>>>> 3d8b4a42
+func newSendReceiveFolder(model *Model, cfg config.FolderConfiguration, ver versioner.Versioner, fs fs.Filesystem, fsWatcher fswatcher.Service) service {
 	f := &sendReceiveFolder{
 		folder: newFolder(model, cfg, fsWatcher),
 
